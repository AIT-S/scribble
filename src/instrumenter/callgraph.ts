--- conflicted
+++ resolved
@@ -87,13 +87,8 @@
                         const overridenFun = single(
                             contract.vFunctions.filter(
                                 (fd) =>
-<<<<<<< HEAD
-                                    fd.canonicalSignature(ABIEncoderVersion.V2) ===
-                                    fun.canonicalSignature(ABIEncoderVersion.V2)
-=======
                                     fd.canonicalSignature(abiEncoderVersion) ===
                                     fun.canonicalSignature(abiEncoderVersion)
->>>>>>> 1c49cac1
                             )
                         );
                         overrideSet.add(overridenFun);
