import { gte } from "semver";
import {
    ArrayType,
    ASTNode,
    ASTNodeFactory,
    Block,
    ContractDefinition,
    ContractKind,
    DataLocation,
    EmitStatement,
    EventDefinition,
    Expression,
    ExternalReferenceType,
    FunctionCall,
    FunctionCallKind,
    FunctionDefinition,
    FunctionKind,
    FunctionStateMutability,
    FunctionType,
    FunctionVisibility,
    getNodeType,
    IntType,
    Literal,
    LiteralKind,
    Mutability,
    OverrideSpecifier,
    resolveByName,
    SourceUnit,
    Statement,
    StateVariableVisibility,
    TypeNode,
    UncheckedBlock
} from "solc-typed-ast";
<<<<<<< HEAD
import { filterByType, getTypeLocation, transpileAnnotation } from "..";
import { AnnotationType, SId, SNode } from "../spec-lang/ast";
=======
import { ensureStmtInBlock, filterByType, getTypeLocation, transpileAnnotation } from "..";
import { AnnotationType, SNode } from "../spec-lang/ast";
>>>>>>> d4da2eda
import {
    assert,
    isChangingState,
    isExternallyVisible,
    parseSrcTriple,
    print,
    single
} from "../util";
import {
    AnnotationMetaData,
    PPAbleError,
    PropertyMetaData,
    rangeToLocRange,
    UserFunctionDefinitionMetaData
} from "./annotations";
import { InstrumentationContext } from "./instrumentation_context";
import { interpose, interposeCall } from "./interpose";
import { InstrumentationSiteType, TranspilingContext } from "./transpiling_context";
import { getTypeDesc } from "./utils";

export type SBinding = [string | string[], TypeNode, SNode, boolean];
export type SBindings = SBinding[];

/**
 * Base class for all instrumentation errors.
 */
export class InstrumentationError extends PPAbleError {}

/**
 * Base class for all type errors due to some valid Solidity feature that
 * we do not yet support
 */
export class UnsupportedConstruct extends InstrumentationError {
    public readonly unsupportedNode: ASTNode;
    public readonly unit: SourceUnit;

    constructor(msg: string, unsupportedNode: ASTNode, files: Map<string, string>) {
        const unit = unsupportedNode.getClosestParentByType(SourceUnit);

        assert(unit !== undefined, `No unit for node ${print(unsupportedNode)}`);

        const contents = files.get(unit.sourceEntryKey);

        assert(contents !== undefined, `Missing contents for ${unit.sourceEntryKey}`);

        const unitLoc = parseSrcTriple(unsupportedNode.src);
        const range = rangeToLocRange(unitLoc[0], unitLoc[1], contents);

        super(msg, range);

        this.unsupportedNode = unsupportedNode;
        this.unit = unit;
    }
}

/// Return true if the current instrumentation configuration requires
/// instrumented pure/view functions to become non-payable
export function changesMutability(ctx: InstrumentationContext): boolean {
    return ctx.assertionMode === "log";
}

/**
 * Find all external calls in the `ContractDfinition`/`FunctionDefinition` `node`.
 * Ignore any calls that were inserted by instrumentation (we tell those appart by their `<missing>` typeString).
 */
export function findExternalCalls(
    node: ContractDefinition | FunctionDefinition,
    version: string
): FunctionCall[] {
    const res: FunctionCall[] = [];

    for (const call of node.getChildrenByType(FunctionCall)) {
        if (call.kind !== FunctionCallKind.FunctionCall) {
            continue;
        }

        // Skip any calls we've added as part of instrumentation
        if (call.vExpression.typeString.includes("<missing>")) {
            continue;
        }

        if (call.vFunctionCallType === ExternalReferenceType.Builtin) {
            // For builtin calls check if its one of:
            // (address).{call, delegatecall, staticcall}
            if (!["call", "delegatecall", "staticcall"].includes(call.vFunctionName)) {
                continue;
            }
        } else {
            // For normal contract calls check if the type of the callee is an external function
            const calleeType = getNodeType(call.vExpression, version);

            assert(
                calleeType instanceof FunctionType,
                `Expected function type not ${calleeType.pp()} for calee in ${call.print()}`
            );

            if (calleeType.visibility !== FunctionVisibility.External) {
                continue;
            }
        }

        res.push(call);
    }

    return res;
}

/**
 * Generate and return the `__scribble_reentrancyUtil` contract that
 * contains the out-of-contract flag.
 */
export function generateUtilsContract(
    factory: ASTNodeFactory,
    sourceEntryKey: string,
    path: string,
    version: string,
    ctx: InstrumentationContext
): SourceUnit {
    const exportedSymbols = new Map();
    const sourceUnit = factory.makeSourceUnit(sourceEntryKey, -1, path, exportedSymbols);

    sourceUnit.appendChild(factory.makePragmaDirective(["solidity", version]));

    const contract = factory.makeContractDefinition(
        ctx.utilsContractName,
        sourceUnit.id,
        ContractKind.Contract,
        false,
        true,
        [],
        [],
        `Utility contract holding a stack counter`
    );

    sourceUnit.appendChild(contract);

    const flag = factory.makeVariableDeclaration(
        false,
        false,
        ctx.outOfContractFlagName,
        contract.id,
        true,
        DataLocation.Default,
        StateVariableVisibility.Default,
        Mutability.Mutable,
        "uint256",
        undefined,
        factory.makeElementaryTypeName("<missing>", "bool"),
        undefined,
        factory.makeLiteral("bool", LiteralKind.Bool, "", "true")
    );

    ctx.addGeneralInstrumentation(flag);

    contract.appendChild(flag);

    ctx.utilsContract = contract;

    return sourceUnit;
}

type DebugInfo = [EventDefinition, EmitStatement];

/**
 * Build a debug event/debug event emission statement for each of the provided `annotations`. Return
 * an array of the computed tuples `[EventDefinition, `EmitStatement`].
 *
 * If a given annotation doesn't have any identifiers to output for debugging purposes, return `undefined`
 * in that respective index.
 */
function getDebugInfo(
    annotations: PropertyMetaData[],
    transCtx: TranspilingContext
): Array<DebugInfo | undefined> {
    const res: Array<DebugInfo | undefined> = [];
    const factory = transCtx.factory;
    const instrCtx = transCtx.instrCtx;

    const events = resolveByName(transCtx.contract, EventDefinition, "AssertionFailedData");

    let evtDef = undefined;

    if (events.length > 0) {
        evtDef = events[0];
    }

    if (evtDef == undefined) {
        evtDef = factory.makeEventDefinition(
            false,
            `AssertionFailedData`,
            factory.makeParameterList([])
        );

        const eventId = factory.makeVariableDeclaration(
            false,
            false,
            "eventId",
            evtDef.id,
            false,
            DataLocation.Default,
            StateVariableVisibility.Default,
            Mutability.Mutable,
            "int",
            undefined,
            factory.makeElementaryTypeName("<missing>", "int")
        );

        const encodingData = factory.makeVariableDeclaration(
            false,
            false,
            "encodingData",
            evtDef.id,
            false,
            DataLocation.Default,
            StateVariableVisibility.Default,
            Mutability.Mutable,
            "bytes",
            undefined,
            factory.makeElementaryTypeName("<missing>", "bytes")
        );

        evtDef.vParameters.appendChild(eventId);
        evtDef.vParameters.appendChild(encodingData);
    }

    for (const annot of annotations) {
        const dbgIdsMap = transCtx.dbgInfo.get(annot);

        const evtArgs: Expression[] = [];
        const typeList: Array<[SId, TypeNode]> = [];

        // Walk over the debug id map for the current annotation and add any ids found to `evtArgs` and `typeList`.
        for (const [, [ids, transpiledId, vType]] of dbgIdsMap.entries()) {
            evtArgs.push(transpiledId);

            // Note: This works only for primitive types. If we ever allow more complex types, the builtin
            // `pp()` function for those may differ from the typeString that solc expects.
            typeList.push([ids[0], vType]);
        }

        // If there are no debug ids for the current annotation, there is no debug event to build
        if (evtArgs.length == 0) {
            res.push(undefined);

            continue;
        }

        if (!instrCtx.debugEventsEncoding.has(annot.id)) {
            instrCtx.debugEventsEncoding.set(annot.id, dbgIdsMap);
        }

        // Finally construct the emit statement for the debug event.
        const emitStmt = factory.makeEmitStatement(
            factory.makeFunctionCall(
                "<missing>",
                FunctionCallKind.FunctionCall,
                factory.makeIdentifierFor(evtDef),
                [
                    factory.makeLiteral("int", LiteralKind.Number, "", String(annot.id)),
                    factory.makeFunctionCall(
                        "<missing>",
                        FunctionCallKind.FunctionCall,
                        factory.makeIdentifier("<missing>", "abi.encode", -1),
                        evtArgs
                    )
                ]
            )
        );

        instrCtx.addAnnotationInstrumentation(annot, emitStmt);
        res.push([evtDef, emitStmt]);
    }

    return res;
}

function getBitPattern(factory: ASTNodeFactory, id: number): Literal {
    const hexId = id.toString(16).padStart(4, "0");

    return factory.makeLiteral(
        "<missing>",
        LiteralKind.Number,
        "",
        "0x" + "cafe".repeat(15) + hexId
    );
}

/**
 * Build the AST `Statement` that checks whether the provided `expr` is true, and
 * outputs an `AssertionFailed` event with the appropriate error otherwise.
 *
 * If a debug `emitStmt` is provided emit it upon failure too.
 */
function emitAssert(
    transCtx: TranspilingContext,
    expr: Expression,
    annotation: PropertyMetaData,
    event: EventDefinition,
    emitStmt?: EmitStatement
): Statement {
    const instrCtx = transCtx.instrCtx;
    const factory = instrCtx.factory;

    let userAssertFailed: Statement;
    let userAssertionHit: Statement | undefined;

    if (instrCtx.assertionMode === "log") {
        const strMessage = `${annotation.id}: ${annotation.message}`;
        const message = factory.makeLiteral("<missing>", LiteralKind.String, "", strMessage);

        userAssertFailed = factory.makeEmitStatement(
            factory.makeFunctionCall(
                "<missing>",
                FunctionCallKind.FunctionCall,
                factory.makeIdentifier("<missing>", "AssertionFailed", event.id),
                [message]
            )
        );
    } else {
        const failBitPattern = getBitPattern(factory, annotation.id);

        userAssertFailed = factory.makeExpressionStatement(
            factory.makeAssignment(
                "<missing>",
                "=",
                transCtx.refBinding(instrCtx.scratchField),
                failBitPattern
            )
        );

        assert(
            annotation.id < 0x1000,
            `Can't instrument more than ${0x1000} ids currently in mstore mode.`
        );

        const successBitPattern = getBitPattern(factory, annotation.id | 0x1000);

        userAssertionHit = factory.makeExpressionStatement(
            factory.makeAssignment(
                "<missing>",
                "=",
                transCtx.refBinding(instrCtx.scratchField),
                successBitPattern
            )
        );
    }

    const ifBody: Statement[] = [userAssertFailed];

    if (emitStmt) {
        ifBody.push(emitStmt);
    }

    if (instrCtx.addAssert) {
        ifBody.push(
            factory.makeExpressionStatement(
                factory.makeFunctionCall(
                    "<missing>",
                    FunctionCallKind.FunctionCall,
                    factory.makeIdentifier("<missing>", "assert", -1),
                    [factory.makeLiteral("bool", LiteralKind.Bool, "0x0", "false")]
                )
            )
        );
    }

    const condition = factory.makeUnaryOperation(
        "bool",
        true,
        "!",
        factory.makeTupleExpression("<missing>", false, [expr])
    );

    const ifStmt = factory.makeIfStatement(condition, factory.makeBlock(ifBody));

    instrCtx.addAnnotationInstrumentation(annotation, userAssertFailed);
    instrCtx.addAnnotationInstrumentation(annotation, ifStmt);
    instrCtx.addAnnotationCheck(annotation, condition);
    instrCtx.addAnnotationFailureCheck(annotation, ...ifBody);

    if (userAssertionHit) {
        instrCtx.addAnnotationInstrumentation(annotation, userAssertionHit);

        return factory.makeBlock([userAssertionHit, ifStmt]);
    }

    return ifStmt;
}

/**
 * Return the `EventDefinition` for the 'AssertFailed` event. If such a
 * defintion is not declared in the current contract, or a parent contract,
 * build it and insert it under `contract`.
 */
export function getAssertionFailedEvent(
    factory: ASTNodeFactory,
    contract: ContractDefinition
): EventDefinition {
    const events = resolveByName(contract, EventDefinition, "AssertionFailed");

    if (events.length > 0) {
        return events[0];
    }

    const event = factory.makeEventDefinition(
        false,
        "AssertionFailed",
        factory.makeParameterList([])
    );

    event.vParameters.vParameters.push(
        factory.makeVariableDeclaration(
            false,
            false,
            "message",
            event.id,
            false,
            DataLocation.Default,
            StateVariableVisibility.Default,
            Mutability.Mutable,
            "<missing>",
            undefined,
            factory.makeElementaryTypeName("<missing>", "string")
        )
    );

    contract.appendChild(event);

    return event;
}

function getCheckStateInvsFuncs(
    contract: ContractDefinition,
    ctx: InstrumentationContext
): FunctionDefinition {
    return single(contract.vFunctions.filter((fn) => fn.name === ctx.checkStateInvsFuncName));
}

function isPublic(fn: FunctionDefinition): boolean {
    return [FunctionVisibility.Default, FunctionVisibility.Public].includes(fn.visibility);
}

/**
 * Given a list of `PropertyMetaData` `annotations` and a `TranspilingContext` `ctx`,
 * transpile all the `annotations`, generate the checks for each one, and insert them in `ctx.container`.
 */
export function insertAnnotations(annotations: PropertyMetaData[], ctx: TranspilingContext): void {
    const factory = ctx.factory;
    const contract = ctx.containerContract;
    const predicates: Array<[PropertyMetaData, Expression]> = [];

    for (const annotation of annotations) {
        predicates.push([annotation, transpileAnnotation(annotation, ctx)]);
    }

    const debugInfos = ctx.instrCtx.debugEvents ? getDebugInfo(annotations, ctx) : [];

    const checkStmts: Statement[] = predicates.map(([annotation, predicate], i) => {
        const event = getAssertionFailedEvent(factory, contract);
        const dbgInfo = debugInfos[i];
        const emitStmt = dbgInfo !== undefined ? dbgInfo[1] : undefined;

        return emitAssert(ctx, predicate, annotation, event, emitStmt);
    });

    for (const check of checkStmts) {
        ctx.insertStatement(check, false);
    }

    for (const dbgInfo of debugInfos) {
        if (dbgInfo !== undefined && dbgInfo[0].parent === undefined) {
            contract.appendChild(dbgInfo[0]);
        }
    }
}

/**
 * Instrument the contract  `contract` with checks for the contract-level invariants in `annotations`.
 * Note that this only emits the functions for checking the contracts.
 * Interposing on the public/external functions in `contract`,
 * incrementing/decrementing the stack depth,
 * and calling the invariant checkers is done in `instrumentFunction()`.
 *
 * Interposing on the external callsites, is done in `interposeCall`.
 */
export function instrumentContract(
    ctx: InstrumentationContext,
    annotations: AnnotationMetaData[],
    contract: ContractDefinition,
    needsStateInvChecks: boolean
): void {
    const userFunctionsAnnotations = filterByType(annotations, UserFunctionDefinitionMetaData);

    makeUserFunctions(ctx, userFunctionsAnnotations, contract);

    const propertyAnnotations = filterByType(annotations, PropertyMetaData).filter(
        (annot) => annot.type !== AnnotationType.IfSucceeds
    );

    if (needsStateInvChecks) {
        const internalInvChecker = makeInternalInvariantChecker(ctx, propertyAnnotations, contract);
        const generalInvChecker = makeGeneralInvariantChecker(ctx, contract, internalInvChecker);

        prependBase(contract, ctx.utilsContract, ctx.factory);
        instrumentConstructor(ctx, contract, generalInvChecker);
        replaceExternalCallSites(ctx, contract, generalInvChecker);

        ctx.needsUtils(contract.vScope);
    }
}

function prependBase(
    contract: ContractDefinition,
    newBase: ContractDefinition,
    factory: ASTNodeFactory
): void {
    const inhSpec = factory.makeInheritanceSpecifier(
        factory.makeUserDefinedTypeName("<missing>", newBase.name, newBase.id),
        []
    );

    contract.linearizedBaseContracts.unshift(newBase.id);

    const specs = contract.vInheritanceSpecifiers;

    if (specs.length !== 0) {
        contract.insertBefore(inhSpec, specs[0]);
    } else {
        contract.appendChild(inhSpec);
    }
}

/**
 * Generate and insert all the user-defined functions in `annotations` to the current
 * contract `contract`. Returns a list of the newly transpiler user-functions.
 */
function makeUserFunctions(
    ctx: InstrumentationContext,
    annotations: UserFunctionDefinitionMetaData[],
    contract: ContractDefinition
): FunctionDefinition[] {
    const userFuns: FunctionDefinition[] = [];

    const factory = ctx.factory;
    const nameGen = ctx.nameGenerator;

    for (const funDefMD of annotations) {
        const funDef = funDefMD.parsedAnnot;
        const userFun = factory.addEmptyFun(
            ctx,
            nameGen.getFresh(funDef.name.name, true),
            FunctionVisibility.Internal,
            contract
        );

        userFun.stateMutability = FunctionStateMutability.View;
        userFun.documentation = `Implementation of user function ${funDef.pp()}`;

        ctx.userFunctions.set(funDef, userFun);

        /**
         * Arithmetic in Solidity >= 0.8.0 is checked by default.
         * In Scribble its unchecked.
         */
        const body = gte(ctx.compilerVersion, "0.8.0")
            ? (factory.addStmt(userFun, factory.makeUncheckedBlock([])) as UncheckedBlock)
            : (userFun.vBody as Block);

        const transCtx = ctx.transCtxMap.get(userFun, InstrumentationSiteType.UserDefinedFunction);

        for (let i = 0; i < funDef.parameters.length; i++) {
            const [, paramType] = funDef.parameters[i];
            const instrName = transCtx.getUserFunArg(funDef, i);

            factory.addFunArg(instrName, paramType, getTypeLocation(paramType), userFun);
        }

        factory.addFunRet(ctx, "", funDef.returnType, getTypeLocation(funDef.returnType), userFun);

        const result = transpileAnnotation(funDefMD, transCtx);

        factory.addStmt(body, factory.makeReturn(userFun.vReturnParameters.id, result));

        userFuns.push(userFun);
    }

    return userFuns;
}

/**
 * Make the "internal invariant checker" function. For example given a
 * contract `C` with contract-wide invariants [I1, I2], the "internal
 * invariant checker" function is responsible ONLY for checking `I1` and
 * `I2`, but NOT for any of the invariants of base contracts.
 */
function makeInternalInvariantChecker(
    ctx: InstrumentationContext,
    annotations: PropertyMetaData[],
    contract: ContractDefinition
): FunctionDefinition {
    const factory = ctx.factory;

    const mut = changesMutability(ctx)
        ? FunctionStateMutability.NonPayable
        : FunctionStateMutability.View;

    const checker = factory.makeFunctionDefinition(
        contract.id,
        FunctionKind.Function,
        ctx.getInternalInvariantCheckerName(contract),
        false,
        FunctionVisibility.Internal,
        mut,
        false,
        factory.makeParameterList([]),
        factory.makeParameterList([]),
        [],
        undefined,
        factory.makeBlock([]),
        factory.makeStructuredDocumentation(`Check only the current contract's state invariants`)
    );

    const transCtx = ctx.transCtxMap.get(checker, InstrumentationSiteType.ContractInvariant);

    insertAnnotations(annotations, transCtx);

    contract.appendChild(checker);

    return checker;
}

/**
 * The actual contract invariant evaluation logic is split into two parts to deal with inheritance.
 * For each contract C we emit a concrete internal function __scribble_C_check_state_invariants_internal,
 * in which we evaluate the annotations for _ONLY_ 'C'. This is done by makeInternalInvariantChecker.
 *
 * Additionally we emit a virtual (overriden) function `__scribble_check_state_invariants` that
 * calls __scribble_X_check_state_invariants_internal for the current contract, and each of the bases of the current contract.
 * This is emited below.
 */
function makeGeneralInvariantChecker(
    ctx: InstrumentationContext,
    contract: ContractDefinition,
    internalInvChecker: FunctionDefinition
): FunctionDefinition {
    const factory = ctx.factory;
    const directBases = (ctx.cha.parents.get(contract) as ContractDefinition[])?.filter(
        (base) =>
            base.kind === ContractKind.Contract && base !== ctx.utilsContract && base !== contract
    );

    let overrideSpecifier: OverrideSpecifier | undefined = undefined;

    if (directBases.length == 1) {
        // Single base, don't need to specify explicit classes in override specifier
        overrideSpecifier = factory.makeOverrideSpecifier([]);
    } else if (directBases.length > 1) {
        overrideSpecifier = factory.makeOverrideSpecifier(
            directBases.map((base) =>
                factory.makeUserDefinedTypeName("<missing>", base.name, base.id)
            )
        );
    }

    const mut = changesMutability(ctx)
        ? FunctionStateMutability.NonPayable
        : FunctionStateMutability.View;

    const checker = factory.makeFunctionDefinition(
        contract.id,
        FunctionKind.Function,
        ctx.checkStateInvsFuncName,
        true, // general invariant checker is always virtual
        FunctionVisibility.Internal,
        mut,
        false,
        factory.makeParameterList([]),
        factory.makeParameterList([]),
        [],
        overrideSpecifier, // non-root functions must have an override specifier
        factory.makeBlock([]),
        factory.makeStructuredDocumentation(
            `Check the state invariant for the current contract and all its bases`
        )
    );

    contract.appendChild(checker);

    const body = checker.vBody as Block;

    for (const base of contract.vLinearizedBaseContracts) {
        assert(base !== ctx.utilsContract, "");

        if (base.kind === ContractKind.Interface) {
            continue;
        }

        const callExpr =
            base === contract
                ? factory.makeIdentifierFor(internalInvChecker)
                : factory.makeIdentifier(
                      "<missing>",
                      ctx.getInternalInvariantCheckerName(base),
                      -1
                  );

        const callInternalCheckInvs = factory.makeExpressionStatement(
            factory.makeFunctionCall("<missing>", FunctionCallKind.FunctionCall, callExpr, [])
        );

        ctx.addGeneralInstrumentation(callInternalCheckInvs);

        factory.addStmt(body, callInternalCheckInvs);
    }

    return checker;
}

/**
 * Contract invariants need to be checked at the end of the constructor.
 * If there is no constructor insert a default constructor.
 */
function instrumentConstructor(
    ctx: InstrumentationContext,
    contract: ContractDefinition,
    generalInvChecker: FunctionDefinition
): void {
    const factory = ctx.factory;

    const constructor = factory.getOrAddConstructor(contract);
    const body = constructor.vBody as Block;

    const entryGuard = factory.makeExpressionStatement(
        factory.makeAssignment(
            "<missing>",
            "=",
            factory.makeIdentifier("bool", ctx.outOfContractFlagName, -1),
            factory.makeLiteral("bool", LiteralKind.Bool, "", "false")
        )
    );

    const callCheckInvs = factory.makeExpressionStatement(
        factory.makeFunctionCall(
            "<missing>",
            FunctionCallKind.FunctionCall,
            factory.makeIdentifierFor(generalInvChecker),
            []
        )
    );

    const exitGuard = factory.makeExpressionStatement(
        factory.makeAssignment(
            "<missing>",
            "=",
            factory.makeIdentifier("bool", ctx.outOfContractFlagName, -1),
            factory.makeLiteral("bool", LiteralKind.Bool, "", "true")
        )
    );

    ctx.addGeneralInstrumentation(entryGuard, callCheckInvs, exitGuard);

    body.insertAtBeginning(entryGuard);
    body.appendChild(callCheckInvs);
    body.appendChild(exitGuard);
}

/**
 * Wrap all external call sites in `contract` with wrappers that also invoke the
 * `generalInvChecker` function, to check contract invariants before leaving the contract.
 */
function replaceExternalCallSites(
    ctx: InstrumentationContext,
    contract: ContractDefinition,
    generalInvChecker: FunctionDefinition
): void {
    const factory = ctx.factory;

    for (const callSite of findExternalCalls(contract, ctx.compilerVersion)) {
        const containingFun = callSite.getClosestParentByType(FunctionDefinition);

        if (
            containingFun !== undefined &&
            [FunctionKind.Fallback, FunctionKind.Receive].includes(containingFun.kind)
        ) {
            // Cannot instrument receive() and fallback()
            continue;
        }

        const calleeType = getNodeType(callSite.vExpression, ctx.compilerVersion);

        assert(
            calleeType instanceof FunctionType,
            `Expected function type not ${calleeType.pp()} for calee in ${callSite.print()}`
        );

        if (calleeType.mutability === FunctionStateMutability.Pure) {
            continue;
        }

        const callsiteWrapper = interposeCall(ctx, contract, callSite);
        const wrapperBody = callsiteWrapper.vBody as Block;

        wrapperBody.vStatements.splice(
            0,
            0,
            factory.makeExpressionStatement(
                factory.makeFunctionCall(
                    "<missing>",
                    FunctionCallKind.FunctionCall,
                    factory.makeIdentifierFor(generalInvChecker),
                    []
                )
            )
        );

        /**
         * Subtlety: We DONT set the `OUT_OF_CONTRACT` when the external
         * function call we are wrapping around is pure/view, but we STILL
         * check the invariants as this is an externally observable point.
         *
         * Note that a pure/view external call can only re-enter the
         * contract at a pure or view function, at which we don't check
         * state invariants, and don't mutate the OUT_OF_CONTRACT
         * variable.
         */
        if (isChangingState(callsiteWrapper)) {
            wrapperBody.vStatements.splice(
                1,
                0,
                factory.makeExpressionStatement(
                    factory.makeAssignment(
                        "<missing>",
                        "=",
                        factory.makeIdentifier("bool", ctx.outOfContractFlagName, -1),
                        factory.makeLiteral("bool", LiteralKind.Bool, "", "true")
                    )
                )
            );

            wrapperBody.appendChild(
                factory.makeExpressionStatement(
                    factory.makeAssignment(
                        "<missing>",
                        "=",
                        factory.makeIdentifier("bool", ctx.outOfContractFlagName, -1),
                        factory.makeLiteral("bool", LiteralKind.Bool, "", "false")
                    )
                )
            );
        }
    }
}

/**
 * Instrument the function `fn` in contract `contract`
 * with checks for the function-level invariants in `annotations`.
 */
export function instrumentFunction(
    ctx: InstrumentationContext,
    allAnnotations: AnnotationMetaData[],
    fn: FunctionDefinition,
    needsContractInvInstr: boolean
): void {
    const annotations = filterByType(allAnnotations, PropertyMetaData);

    assert(
        allAnnotations.length === annotations.length,
        `NYI: Non-property annotations on functions.`
    );

    const stub = interpose(fn, ctx);
    const transCtx = ctx.transCtxMap.get(stub, InstrumentationSiteType.FunctionAnnotation);

    insertAnnotations(annotations, transCtx);

    // We only need to check state invariants on functions that are:
    //      1) Not in a library
    //      2) public or external
    //      3) mutating state (non-payable or payable)
    //      4) not the fallback() functions (since it may receive staticcalls)
    const checkStateInvs =
        needsContractInvInstr &&
        isExternallyVisible(stub) &&
        isChangingState(stub) &&
        fn.kind !== FunctionKind.Fallback;

    if (checkStateInvs) {
        insertEnterMarker(stub, transCtx);
        insertExitMarker(stub, transCtx);
    }
}

/**
 * For public/external functions insert a peramble that set the "out-of-contract" flag to false (marking that we are executing in the contract).
 * When the function is public, we remember the old value of the "out-of-contract" flag and restore it upon exit. This is done since
 * public function can also be invoked internally.
 */
function insertEnterMarker(stub: FunctionDefinition, transCtx: TranspilingContext): void {
    const body = stub.vBody as Block;
    const factory = transCtx.factory;
    const instrCtx = transCtx.instrCtx;

    const stmts: Statement[] = [];

    if (stub.visibility === FunctionVisibility.External) {
        const enter = factory.makeExpressionStatement(
            factory.makeAssignment(
                "<missing>",
                "=",
                factory.makeIdentifier("<missing>", instrCtx.outOfContractFlagName, -1),
                factory.makeLiteral("<missing>", LiteralKind.Bool, "", "false")
            )
        );

        stmts.push(enter);
    } else if (isPublic(stub)) {
        transCtx.addBinding(
            instrCtx.checkInvsFlag,
            factory.makeElementaryTypeName("<missing>", "bool")
        );

        const storeEntry = factory.makeExpressionStatement(
            factory.makeAssignment(
                "<missing>",
                "=",
                transCtx.refBinding(instrCtx.checkInvsFlag),
                factory.makeIdentifier("<missing>", instrCtx.outOfContractFlagName, -1)
            )
        );

        const enter = factory.makeExpressionStatement(
            factory.makeAssignment(
                "<missing>",
                "=",
                factory.makeIdentifier("<missing>", instrCtx.outOfContractFlagName, -1),
                factory.makeLiteral("<missing>", LiteralKind.Bool, "", "false")
            )
        );

        stmts.push(storeEntry, enter);
    }

    const before = body.vStatements.length > 0 ? body.vStatements[0] : undefined;

    for (const stmt of stmts) {
        instrCtx.addGeneralInstrumentation(stmt);

        if (before) {
            body.insertBefore(stmt, before);
        } else {
            body.appendChild(stmt);
        }
    }
}

/**
 * For public/external functions insert a epilgoue that sets the "out-of-contract" flag(marking that we are executing in the contract).
 * When the function is public, we remember the old value of the "out-of-contract" flag and restore it upon exit. This is done since
 * public function can also be invoked internally.
 *
 * When the function is external we just set the flag to true.
 */
function insertExitMarker(stub: FunctionDefinition, transCtx: TranspilingContext): void {
    const factory = transCtx.factory;
    const instrCtx = transCtx.instrCtx;
    const body = stub.vBody as Block;
    const contract = stub.vScope as ContractDefinition;
    const stmts: Statement[] = [];

    const checkInvsCall = factory.makeExpressionStatement(
        factory.makeFunctionCall(
            "<missing>",
            FunctionCallKind.FunctionCall,
            factory.makeIdentifierFor(getCheckStateInvsFuncs(contract, instrCtx)),
            []
        )
    );

    // Call the check contract invariants function (optional for public functions)
    if (isPublic(stub)) {
        stmts.push(
            factory.makeIfStatement(transCtx.refBinding(instrCtx.checkInvsFlag), checkInvsCall)
        );
    } else {
        stmts.push(checkInvsCall);
    }

    // Set re-entrancy flag
    stmts.push(
        factory.makeExpressionStatement(
            factory.makeAssignment(
                "<missing>",
                "=",
                factory.makeIdentifier("<missing>", instrCtx.outOfContractFlagName, -1),
                stub.visibility === FunctionVisibility.External
                    ? factory.makeLiteral("bool", LiteralKind.Bool, "", "true")
                    : transCtx.refBinding(instrCtx.checkInvsFlag)
            )
        )
    );

    for (const stmt of stmts) {
        instrCtx.addGeneralInstrumentation(stmt);

        body.appendChild(stmt);
    }
}

/**
 * Given an array type arrT (actually, poitner to array type) and a container, build a function that computes the
 * sum over an array of type `arrT` and add it to `container`
 */
export function makeArraySumFun(
    ctx: InstrumentationContext,
    container: ContractDefinition | SourceUnit,
    arrT: ArrayType,
    loc: DataLocation
): FunctionDefinition {
    const factory = ctx.factory;

    assert(
        arrT.elementT instanceof IntType,
        `makeArraySum expects a numeric array type not ${arrT.pp()}`
    );

    const name = `sum_arr_${getTypeDesc(arrT)}_${loc}`;
    const sumT = new IntType(256, arrT.elementT.signed);

    const fun = factory.addEmptyFun(ctx, name, FunctionVisibility.Internal, container);
    const body = factory.addStmt(fun, factory.makeUncheckedBlock([])) as UncheckedBlock;

    const arr = factory.addFunArg("arr", arrT, loc, fun);
    const ret = factory.addFunRet(ctx, "ret", sumT, DataLocation.Default, fun);

    const idx = factory.makeVariableDeclaration(
        false,
        false,
        "idx",
        (fun.vBody as Block).id, //note: This id might not be valid, but it shouldn't matter much here
        false,
        DataLocation.Default,
        StateVariableVisibility.Default,
        Mutability.Mutable,
        "<missing>",
        undefined,
        factory.makeElementaryTypeName("<missing>", "uint256")
    );

    factory.addStmt(
        body,
        factory.makeForStatement(
            factory.makeExpressionStatement(
                factory.makeAssignment(
                    "<missing>",
                    "+=",
                    factory.makeIdentifierFor(ret),
                    factory.makeIndexAccess(
                        "<missing>",
                        factory.makeIdentifierFor(arr),
                        factory.makeIdentifierFor(idx)
                    )
                )
            ),
            factory.makeVariableDeclarationStatement(
                [idx.id],
                [idx],
                factory.makeLiteral("<missing>", LiteralKind.Number, "", "0")
            ),
            factory.makeBinaryOperation(
                "<mising>",
                "<",
                factory.makeIdentifierFor(idx),
                factory.makeMemberAccess("<missing>", factory.makeIdentifierFor(arr), "length", -1)
            ),
            factory.makeExpressionStatement(
                factory.makeUnaryOperation("<missing>", false, "++", factory.makeIdentifierFor(idx))
            )
        )
    );

    return fun;
}

/**
 * Instrument the statement `stmt` with the annotations `allAnnotations`. These should all be
 * `assert`s.
 */
export function instrumentStatement(
    ctx: InstrumentationContext,
    allAnnotations: AnnotationMetaData[],
    stmt: Statement
): void {
    const factory = ctx.factory;

    for (const annot of allAnnotations) {
        assert(
            annot.type === AnnotationType.Assert,
            `Unexpected non-assert annotaiton ${annot.original}`
        );
    }

    // Make sure stmt is contained in a block. (converts cases like `while () i++` to `while () { i++}`
    ensureStmtInBlock(stmt, factory);

    const container = stmt.parent as Block;
    const assertionBlock = gte(ctx.compilerVersion, "0.8.0")
        ? factory.makeUncheckedBlock([])
        : factory.makeBlock([]);

    // Add a new block before the target statement where we will transpile the assertions
    container.insertBefore(assertionBlock, stmt);

    const fun = stmt.getClosestParentByType(FunctionDefinition);
    assert(fun !== undefined, `Unexpected orphan stmt ${stmt.print()}`);
    const transCtx = ctx.transCtxMap.get(fun, InstrumentationSiteType.Assert);
    transCtx.resetMarkser([assertionBlock, "end"], false);

    insertAnnotations(allAnnotations as PropertyMetaData[], transCtx);

    stmt.documentation = undefined;
}<|MERGE_RESOLUTION|>--- conflicted
+++ resolved
@@ -31,13 +31,8 @@
     TypeNode,
     UncheckedBlock
 } from "solc-typed-ast";
-<<<<<<< HEAD
-import { filterByType, getTypeLocation, transpileAnnotation } from "..";
+import { ensureStmtInBlock, filterByType, getTypeLocation, transpileAnnotation } from "..";
 import { AnnotationType, SId, SNode } from "../spec-lang/ast";
-=======
-import { ensureStmtInBlock, filterByType, getTypeLocation, transpileAnnotation } from "..";
-import { AnnotationType, SNode } from "../spec-lang/ast";
->>>>>>> d4da2eda
 import {
     assert,
     isChangingState,
