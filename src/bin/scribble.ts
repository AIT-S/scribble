--- conflicted
+++ resolved
@@ -687,14 +687,9 @@
             throw e;
         }
 
-<<<<<<< HEAD
-        const typeEnv = new TypeEnv(compilerVersionUsed);
-=======
-        printDeprecationNotices(annotMap);
-
         const typeEnv = new TypeEnv(compilerVersionUsed, abiEncoderVersion);
->>>>>>> 1c49cac1
         const semMap: SemMap = new Map();
+
         let interposingQueue: Array<[VariableDeclaration, AbsDatastructurePath]>;
 
         try {
