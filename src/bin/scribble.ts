--- conflicted
+++ resolved
@@ -839,13 +839,9 @@
             throw e;
         }
 
-<<<<<<< HEAD
+        printDeprecationNotices(annotMap);
+
         const typeEnv = new TypeEnv(compilerVersionUsed);
-=======
-        printDeprecationNotices(annotMap);
-
-        const typeEnv = new TypeEnv();
->>>>>>> 1b3af91c
         const semMap: SemMap = new Map();
 
         try {
