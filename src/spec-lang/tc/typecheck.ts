--- conflicted
+++ resolved
@@ -49,7 +49,6 @@
     VariableDeclarationStatement,
     variableDeclarationToTypeNode
 } from "solc-typed-ast";
-import { ABIEncoderVersion } from "solc-typed-ast/dist/types/abi";
 import { AnnotationMap, AnnotationMetaData, AnnotationTarget } from "../../instrumenter";
 import { Logger } from "../../logger";
 import { last, single, topoSort } from "../../util";
@@ -1884,13 +1883,8 @@
                     calleeT.definitions
                         .map((def) =>
                             def instanceof FunctionDefinition
-<<<<<<< HEAD
-                                ? def.canonicalSignature(ABIEncoderVersion.V2)
-                                : def.getterCanonicalSignature(ABIEncoderVersion.V2)
-=======
                                 ? def.canonicalSignature(typeEnv.abiEncoderVersion)
                                 : def.getterCanonicalSignature(typeEnv.abiEncoderVersion)
->>>>>>> 1c49cac1
                         )
                         .join("\n"),
                 expr
