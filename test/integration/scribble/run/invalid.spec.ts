--- conflicted
+++ resolved
@@ -12,17 +12,8 @@
             /^test\/samples\/invalid\/annotation_syntax_error.invalid.sol:5:34 SyntaxError: Expected (.|\s)+ but (.|\s)+ found/m
         ],
         [
-<<<<<<< HEAD
-            ["test/samples/invariant_on_function.invalid.sol"],
-            /^test\/samples\/invariant_on_function.invalid.sol:2:8 UnsupportedByTargetError: The "invariant" annotation is not applicable to functions/m
-=======
-            ["test/samples/invalid/if_succeeds_on_contract.invalid.sol"],
-            /^test\/samples\/invalid\/if_succeeds_on_contract.invalid.sol:2:4 UnsupportedByTargetError: The "if_succeeds" annotation is not applicable to contracts/m
-        ],
-        [
             ["test/samples/invalid/invariant_on_function.invalid.sol"],
             /^test\/samples\/invalid\/invariant_on_function.invalid.sol:2:8 UnsupportedByTargetError: The "invariant" annotation is not applicable to functions/m
->>>>>>> 1455b47b
         ],
         [
             ["test/samples/invalid/if_succeeds_on_free_function.invalid.sol"],
